--- conflicted
+++ resolved
@@ -95,12 +95,7 @@
             chapters: [...currentChapter, newChapter]
         });
 
-<<<<<<< HEAD
-        // Provide immediate UI feedback - server will override with authoritative numbers when it responds
-        updateProgress(updatedState.chapters.length + 1, updatedState.story_length);
-=======
         // Don't call updateProgress here - let the backend handle chapter display updates
->>>>>>> efb3fcee
 
         // Send state and choice data to server
         window.appState.wsManager.sendMessage({
