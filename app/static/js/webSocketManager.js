/**
 * WebSocket Manager
 * Handles WebSocket connections, reconnection logic, and message handling
 */

import { AdventureStateManager } from './adventureStateManager.js';

export class WebSocketManager {
    constructor(authManager) {
        this.authManager = authManager;
        this.stateManager = new AdventureStateManager();
        this.connection = null;
        this.reconnectAttempts = 0;
        this.maxReconnectAttempts = 5;
        this.baseDelay = 1000; // 1 second
        this.maxDelay = 30000; // 30 seconds
        this.adventureId = null; // Store adventure_id for persistence
        this.adventureIdToResume = null; // For resuming specific adventure from modal
    }

    getWebSocketUrl() {
        const protocol = window.location.protocol === 'https:' ? 'wss:' : 'ws:';
        
        let storyCategory = 'unknown';
        let lessonTopic = 'unknown';

        if (this.adventureIdToResume) {
            storyCategory = sessionStorage.getItem('resume_story_category') || 'unknown';
            lessonTopic = sessionStorage.getItem('resume_lesson_topic') || 'unknown';
            // Optionally clear them if they are single-use, or keep for reconnects
            // sessionStorage.removeItem('resume_story_category');
            // sessionStorage.removeItem('resume_lesson_topic');
        } else {
            const storyCategoryEl = document.getElementById('storyCategory');
            const lessonTopicEl = document.getElementById('lessonTopic');
            storyCategory = storyCategoryEl ? storyCategoryEl.value : 'unknown';
            lessonTopic = lessonTopicEl ? lessonTopicEl.value : 'unknown';
        }
        
        const clientUuid = this.stateManager.getClientUuid(); 
        
        const encodedStoryCategory = encodeURIComponent(storyCategory);
        const encodedLessonTopic = encodeURIComponent(lessonTopic);
        const encodedClientUuid = encodeURIComponent(clientUuid);

        let url = `${protocol}//${window.location.host}/ws/story/${encodedStoryCategory}/${encodedLessonTopic}?client_uuid=${encodedClientUuid}`;
        
        if (this.authManager.accessToken) {
            url += `&token=${encodeURIComponent(this.authManager.accessToken)}`;
        } else {
            // console.warn('[FrontendWS Log 5] No token found, proceeding without token for WebSocket.'); // Kept as warn for potential debugging
        }

        if (this.adventureIdToResume) {
            url += `&resume_adventure_id=${encodeURIComponent(this.adventureIdToResume)}`;
        }

        return url;
    }
    
    setAdventureId(id) {
        this.adventureId = id;
    }
    
    getAdventureId() {
        return this.adventureId;
    }

    async handleDisconnect() {
        if (this.connection?.readyState === WebSocket.CLOSED) {
            await this.reconnect();
        }
    }

    calculateBackoff() {
        return Math.min(
            this.baseDelay * Math.pow(2, this.reconnectAttempts),
            this.maxDelay
        );
    }

    async reconnect() {
        if (this.reconnectAttempts >= this.maxReconnectAttempts) {
            const { appendStoryText } = await import('./uiManager.js');
            appendStoryText('\n\nUnable to reconnect after multiple attempts. Please refresh the page.');
            return;
        }

        const savedState = this.stateManager.loadState();
        if (!savedState && !this.adventureIdToResume) { // Also check adventureIdToResume
            const { appendStoryText } = await import('./uiManager.js');
            appendStoryText('\n\nUnable to recover story state. Please refresh the page.');
            return;
        }

        const delay = this.calculateBackoff();
        await new Promise(resolve => setTimeout(resolve, delay));

        const websocketUrl = this.getWebSocketUrl(); // This will now use sessionStorage if resuming
        try {
            this.connection = new WebSocket(websocketUrl);
            this.setupConnectionHandlers();
            this.reconnectAttempts++;
        } catch (e) {
            console.error("Error creating WebSocket during reconnect:", e); 
            const { hideLoader } = await import('./uiManager.js');
            hideLoader();
        }
    }

    async setupConnectionHandlers() {
        const savedState = this.stateManager.loadState();
        const { hideLoader, updateProgress, handleMessage } = await import('./uiManager.js');
        const { manageState } = await import('./stateManager.js');

        this.connection.onopen = () => {
            this.reconnectAttempts = 0;

            if (this.adventureIdToResume) {
                this.connection.send(JSON.stringify({
                    choice: 'resume_specific_adventure', 
                    adventure_id_to_resume: this.adventureIdToResume 
                }));
            } else if (savedState) {
<<<<<<< HEAD
                // Show immediate progress from saved state - server will override with authoritative numbers via adventure_loaded
                const currentChapter = savedState.chapters.length;
                updateProgress(currentChapter + 1, savedState.story_length);
=======
                // Don't call updateProgress here - let the backend's adventure_loaded message handle it
>>>>>>> efb3fcee
                this.connection.send(JSON.stringify({
                    state: savedState,
                    choice: 'start'
                }));
            } else {
                const storyCategoryEl = document.getElementById('storyCategory');
                const lessonTopicEl = document.getElementById('lessonTopic');
                const initialState = manageState('initialize', {
                    storyCategory: storyCategoryEl ? storyCategoryEl.value : (sessionStorage.getItem('resume_story_category') || ''),
                    lessonTopic: lessonTopicEl ? lessonTopicEl.value : (sessionStorage.getItem('resume_lesson_topic') || '')
                });
                this.connection.send(JSON.stringify({
                    state: initialState,
                    choice: 'start'
                }));
            }
        };

        this.connection.onclose = (event) => {
            hideLoader();
            if (!event.wasClean) {
                console.error('WebSocket connection died unexpectedly. Code:', event.code, 'Reason:', event.reason);
                this.handleDisconnect();
            }
        };

        this.connection.onerror = (error) => {
            console.error('WebSocket Error: ', error);
            hideLoader();
        };

        this.connection.onmessage = handleMessage;
    }

    sendMessage(message) {
        if (this.connection && this.connection.readyState === WebSocket.OPEN) {
            this.connection.send(JSON.stringify(message));
        } else {
            console.error('WebSocket is not open. Message not sent:', message);
        }
    }
}<|MERGE_RESOLUTION|>--- conflicted
+++ resolved
@@ -122,13 +122,7 @@
                     adventure_id_to_resume: this.adventureIdToResume 
                 }));
             } else if (savedState) {
-<<<<<<< HEAD
-                // Show immediate progress from saved state - server will override with authoritative numbers via adventure_loaded
-                const currentChapter = savedState.chapters.length;
-                updateProgress(currentChapter + 1, savedState.story_length);
-=======
                 // Don't call updateProgress here - let the backend's adventure_loaded message handle it
->>>>>>> efb3fcee
                 this.connection.send(JSON.stringify({
                     state: savedState,
                     choice: 'start'
